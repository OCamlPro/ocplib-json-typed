--- conflicted
+++ resolved
@@ -470,18 +470,10 @@
                           maximum = Some (maximum, `Inclusive) })
       | Float None -> element (Number numeric_specs)
       | Describe { id = name ; title ; description ; encoding } ->
-<<<<<<< HEAD
-          let open Json_schema in
-          let schema = patch_description ?title ?description (schema encoding) in
-          let s, def = add_definition ?definitions_path name schema !sch in
-          sch := fst (merge_definitions (!sch, s)) ;
-          def
-=======
         let schema = patch_description ?title ?description (schema encoding) in
         let s, def = add_definition ?definitions_path name schema !sch in
         sch := fst (merge_definitions (!sch, s)) ;
         def
->>>>>>> 50117c08
       | Custom (_, s) ->
         sch := fst (merge_definitions (!sch, s)) ;
         root s
